--- conflicted
+++ resolved
@@ -13,13 +13,10 @@
 #include <stdio.h>
 #include <stdlib.h>
 #include <unistd.h>
-<<<<<<< HEAD
 #include <stdbool.h>
-=======
 #include <linux/fs.h>
 #include <stdint.h>
 #include <sys/ioctl.h>
->>>>>>> d6a2556d
 
 #define SEED 42
 
@@ -793,31 +790,17 @@
 
         // Not in cache. Emulates pulling in data from a remote source by filling in a cache entry with random bytes
         dbg_printf("Cache ID %u not in cache\n", id);
-<<<<<<< HEAD
         uint32_t zone_id;
+        // Get an active zone and its free chunk
         int ret = ze_get_active_zone(cache, &zone_id);
-=======
-        struct ze_pair *zp = g_new(struct ze_pair, 1);
-        if (zp == NULL) {
-            nomem();
-        }
-
-        // Get an active zone and its free chunk
-        int ret = ze_get_active_zone(cache, &zp->zone);
->>>>>>> d6a2556d
         if (ret != 0) {
             dbg_printf("Failed to get active zone\n");
             g_mutex_unlock(&cache->cache_lock);
             return NULL;
         }
 
-<<<<<<< HEAD
         struct ze_pair *zp = ze_get_next_ze_pair(cache, zone_id, id);
 
-=======
-        // Create random bytes
-        zp->chunk_offset = cache->zone_state[zp->zone].chunk_loc;
->>>>>>> d6a2556d
         data = ze_gen_write_buffer(cache, id);
 
         // Write buffer to disk, 4kb blocks at a time
