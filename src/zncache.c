// For pread
#include <bits/posix1_lim.h>
#define _XOPEN_SOURCE 500
#include <string.h>
#include "zncache.h"

#include "cachemap.h"
#include "eviction_policy.h"
#include "libzbd/zbd.h"
#include "znutil.h"
#include "zone_state_manager.h"

#include <assert.h>
#include <errno.h>
#include <fcntl.h>
#include <glib.h>
#include <inttypes.h>
#include <linux/fs.h>
#include <stdbool.h>
#include <stdint.h>
#include <stdio.h>
#include <stdlib.h>
#include <sys/ioctl.h>
#include <unistd.h>

#define EVICT_HIGH_THRESH 2
#define EVICT_LOW_THRESH 4
#define EVICTION_POLICY ZN_EVICT_PROMOTE_ZONE

#define MICROSECS_PER_SECOND 1000000
#define EVICT_SLEEP_US ((long) (0.5 * MICROSECS_PER_SECOND))
#define ZE_READ_SLEEP_US ((long) (0.25 * MICROSECS_PER_SECOND))

#define MAX_OPEN_ZONES 14
#define WRITE_GRANULARITY 4096

// BLOCK_ZONE_CAPACITY Defined at compile-time

// No evict

uint32_t simple_workload[] = {
    1, 2, 3, 4, 5, 6, 7, 8, 9, 10, 11, 12, 13, 14, 15, 16, 17, 18, 19, 20, 1, 2, 3, 4, 5, 6, 7, 8,
    9, 10, 11, 12, 13, 14, 15, 16, 17, 18, 19,
    20, 21, 22, 23, 24, 25, 26, 27, 28, 29, 30, 31, 32,
    33, 34, 35, 36, 37, 38, 39, 40,
	21, 22, 23, 24, 25, 26, 27, 28, 29, 30, 31, 32, 33, 34, 35, 36, 37, 38, 39, 40};

unsigned char *RANDOM_DATA = NULL;

/**
 * @struct ze_reader
 * @brief Manages concurrent read operations within the cache.
 *
 * The reader structure tracks query execution and workload distribution,
 * ensuring thread-safe access to cached data.
 */
struct ze_reader {
    GMutex lock;             /**< Mutex to synchronize access to the reader state. */
    uint64_t workload_index; /**< Index of the workload associated with the reader. */
	uint32_t* workload_buffer;
    uint64_t workload_max;
};

/**
 * @struct ze_cache
 * @brief Represents a cache system that manages data storage in predefined zones.
 *
 * This structure is responsible for managing zones, including tracking active,
 * free, and recently used zones. It supports parallel insertion, LRU eviction,
 * and mapping of data IDs to specific zones and offsets.
 */
struct ze_cache {
    enum ze_backend backend;      /**< SSD backend. */
    int fd;                       /**< File descriptor for associated disk. */
    uint32_t max_nr_active_zones; /**< Maximum number of zones that can be active at once. */
    uint32_t nr_zones;            /**< Total number of zones availible. */
    uint64_t max_zone_chunks;     /**< Maximum number of chunks a zone can hold. */
    size_t chunk_sz;              /**< Size of each chunk in bytes. */
    uint64_t zone_cap;            /**< Maximum storage capacity per zone in bytes. */

    struct zn_cachemap cache_map;
    struct zn_evict_policy eviction_policy;
    struct zone_state_manager zone_state;
    struct ze_reader reader; /**< Reader structure for tracking workload location. */
    gint *active_readers;    /**< Owning reference of the list of active readers per zone */
};

/**
 * @struct ze_thread_data
 * @brief Holds thread-specific data for interacting with the cache.
 *
 * This structure associates a thread with a specific cache instance
 * and provides a unique thread identifier.
 */
struct ze_thread_data {
    struct ze_cache *cache; /**< Pointer to the cache instance associated with this thread. */
    uint32_t tid;           /**< Unique identifier for the thread. */
    bool done;              /**< Marks completed */
};

/**
 * @brief Get zone capacity
 *
 * @param[in] fd open zone file descriptor
 * @param[out] zone_cap zone capacity
 * @return non-zero on error
 */
static int
zone_cap(int fd, uint64_t *zone_capacity) {
    off_t ofst = 0;
    off_t len = 1;
    volatile struct zbd_zone zone;

    unsigned int nr_zones;

    // See https://github.com/johnramsden/ZNWorkload/issues/12

    #pragma GCC diagnostic push
    #pragma GCC diagnostic ignored "-Wdiscarded-qualifiers"
    int ret = zbd_report_zones(fd, ofst, len, ZBD_RO_ALL, &zone, &nr_zones);
    #pragma GCC diagnostic pop
    if (ret != 0) {
        return ret;
    }
    *zone_capacity = zone.capacity;
    return ret;
}

[[maybe_unused]] static void
ze_print_cache(struct ze_cache *cache) {
    (void) cache;
#ifdef DEBUG
    printf("\tchunk_sz=%lu\n", cache->chunk_sz);
    printf("\tnr_zones=%u\n", cache->nr_zones);
    printf("\tzone_cap=%" PRIu64 "\n", cache->zone_cap);
    printf("\tmax_zone_chunks=%" PRIu64 "\n", cache->max_zone_chunks);
#endif
}

/**
 * @brief Initializes a `ze_cache` structure with the given parameters.
 *
 * This function sets up the cache by initializing its fields, creating the required
 * data structures (hash table, queues, state array), and setting up synchronization
 * mechanisms. It also verifies the integrity of the initialized cache.
 *
 * @param cache Pointer to the `ze_cache` structure to initialize.
 * @param info Pointer to `zbd_info` providing zone details.
 * @param chunk_sz The size of each chunk in bytes.
 * @param zone_cap The maximum capacity per zone in bytes.
 * @param fd File descriptor associated with the disk
 * @param eviction_policy Eviction policy used
 */
static void
ze_init_cache(struct ze_cache *cache, struct zbd_info *info, size_t chunk_sz, uint64_t zone_cap,
              int fd, enum zn_evict_policy_type policy, enum ze_backend backend, uint32_t* workload_buffer, uint64_t workload_max) {
    cache->fd = fd;
    cache->chunk_sz = chunk_sz;
    cache->nr_zones = info->nr_zones;
    cache->zone_cap = zone_cap;
    cache->max_nr_active_zones =
        info->max_nr_active_zones == 0 ? MAX_OPEN_ZONES : info->max_nr_active_zones;
    cache->zone_cap = zone_cap;
    cache->max_zone_chunks = zone_cap / chunk_sz;
    cache->backend = backend;
    cache->active_readers = malloc(sizeof(gint) * cache->nr_zones);
    cache->reader.workload_buffer = workload_buffer;
    cache->reader.workload_max = workload_max;


#ifdef DEBUG
    printf("Initialized cache:\n");
    printf("\tchunk_sz=%lu\n", cache->chunk_sz);
    printf("\tnr_zones=%u\n", cache->nr_zones);
    printf("\tzone_cap=%" PRIu64 "\n", cache->zone_cap);
    printf("\tmax_zone_chunks=%" PRIu64 "\n", cache->max_zone_chunks);
    printf("\tmax_nr_active_zones=%u\n", cache->max_nr_active_zones);
#endif

    // Set up the data structures
    zn_cachemap_init(&cache->cache_map, cache->nr_zones, cache->active_readers);
    zn_evict_policy_init(&cache->eviction_policy, policy, cache->max_zone_chunks);
    zsm_init(&cache->zone_state, cache->nr_zones, fd, zone_cap, chunk_sz,
             cache->max_nr_active_zones, cache->backend);

    g_mutex_init(&cache->reader.lock);
    cache->reader.workload_index = 0;

    /* VERIFY_ZE_CACHE(cache); */
}

/**
 * @brief Destroys and cleans up a `ze_cache` structure.
 *
 * This function frees all dynamically allocated resources associated with the cache,
 * including hash tables, queues, and state arrays. It also closes the file descriptor
 * and clears associated mutexes to ensure proper cleanup.
 *
 * @param cache Pointer to the `ze_cache` structure to be destroyed.
 *
 * @note After calling this function, the `ze_cache` structure should not be used
 *       unless it is reinitialized.
 * @note The function assumes that `zam` is properly initialized before being passed.
 */
static void
ze_destroy_cache(struct ze_cache *cache) {
    (void) cache;

    // TODO assert(!"Todo: clean up cache");

    /* g_hash_table_destroy(cache->zone_map); */
    /* g_free(cache->zone_state); */
    /* g_queue_free_full(cache->active_queue, g_free); */
    /* g_queue_free(cache->lru_queue); */

    /* // TODO: MISSING FREES */

    /* if(cache->backend == ZE_BACKEND_ZNS) { */
    /*     zbd_close(cache->fd); */
    /* } else { */
    /*     close(cache->fd); */
    /* } */

    /* g_mutex_clear(&cache->cache_lock); */
    /* g_mutex_clear(&cache->reader.lock); */
}

/**
 * @brief Read a chunk from disk
 *
 * @param cache Pointer to the `ze_cache` structure
 * @param zone_pair Chunk, zone pair
 * @return Buffer read from disk, to be freed by caller
 */
static unsigned char *
ze_read_from_disk(struct ze_cache *cache, struct zn_pair *zone_pair) {
    unsigned char *data = malloc(cache->chunk_sz);
    if (data == NULL) {
        nomem();
    }

    unsigned long long wp =
        CHUNK_POINTER(cache->zone_cap, cache->chunk_sz, zone_pair->chunk_offset, zone_pair->zone);

    dbg_printf("[%u,%u] read from write pointer: %llu\n", zone_pair->zone, zone_pair->chunk_offset,
               wp);

    size_t b = pread(cache->fd, data, cache->chunk_sz, wp);
    if (b != cache->chunk_sz) {
        fprintf(stderr, "Couldn't read from fd\n");
        free(data);
        return NULL;
    }

    return data;
}

/**
 * @brief Write buffer to disk
 *
 * @param to_write Total size of write
 * @param buffer   Buffer to write to disk
 * @param fd       Disk file descriptor
 * @param write_size Granularity for each write
 * @return int     Non-zero on error
 *
 * @note Be careful write size is not too large otherwise you can get errors
 */
static int
ze_write_out(int fd, size_t to_write, const unsigned char *buffer, ssize_t write_size,
             unsigned long long wp_start) {
    ssize_t bytes_written;
    size_t total_written = 0;

    errno = 0;
    while (total_written < to_write) {
        bytes_written = pwrite(fd, buffer + total_written, write_size, wp_start + total_written);
        fsync(fd);
        // dbg_printf("Wrote %ld bytes to fd at offset=%llu\n", bytes_written,
        // wp_start+total_written);
        if ((bytes_written == -1) || (errno != 0)) {
            dbg_printf("Error: %s\n", strerror(errno));
            dbg_printf("Couldn't write to fd\n");
            return -1;
        }
        total_written += bytes_written;
        // dbg_printf("total_written=%ld bytes of %zu\n", total_written, to_write);
    }
    return 0;
}

/**
 * Allocate a buffer prefixed by `zone_id`, with the rest being `RANDOM_DATA`
 * Simulates remote read with ZE_READ_SLEEP_US
 *
 * @param cache Pointer to the `ze_cache` structure.
 * @param zone_id ID to write to first 4 bytes
 * @return Allocated buffer or NULL, caller is responsible for free
 */
static unsigned char *
ze_gen_write_buffer(struct ze_cache *cache, uint32_t zone_id) {
    unsigned char *data = malloc(cache->chunk_sz);
    if (data == NULL) {
        nomem();
    }

    memcpy(data, RANDOM_DATA, cache->chunk_sz);
    // Metadata
    memcpy(data, &zone_id, sizeof(uint32_t));

    g_usleep(ZE_READ_SLEEP_US);

    return data;
}

static void
fg_evict(struct ze_cache *cache) {
    dbg_printf("EVICTING\n");
    uint32_t free_zones = zsm_get_num_free_zones(&cache->zone_state);
    for (uint32_t i = 0; i < EVICT_LOW_THRESH - free_zones; i++) {
        int zone =
            cache->eviction_policy.get_zone_to_evict(cache->eviction_policy.data);
        if (zone == -1) {
            dbg_printf("No zones to evict\n");
            break;
        }

        zn_cachemap_clear_zone(&cache->cache_map, zone);
        while (cache->active_readers[zone] > 0) {
            g_thread_yield();
        }

        // We can assume that no threads will create entries to the zone in the cache map,
        // because it is full.
        int ret = zsm_evict(&cache->zone_state, zone);
        if (ret != 0) {
            assert(!"Issue occurred with evicting zones\n");
        }
    }
}

/**
 * @brief Get data from cache
 *
 * Gets data from cache if present, otherwise pulls from emulated remote
 *
 * @param cache Pointer to the `ze_cache` structure.
 * @param id Cache item ID to get
 * @returns Buffer of data recieved or NULL on error (callee is responsible for freeing)
 */
static unsigned char *
ze_cache_get(struct ze_cache *cache, const uint32_t id) {
    unsigned char *data = NULL;

    struct zone_map_result result = zn_cachemap_find(&cache->cache_map, id);

    // Found the entry, read it from disk, update eviction, and decrement reader.
    if (result.type == RESULT_LOC) {
        unsigned char *data = ze_read_from_disk(cache, &result.value.location);
        cache->eviction_policy.update_policy(cache->eviction_policy.data, result.value.location,
                                             ZN_READ);

        // Sadly, we have to remember to decrement the reader count here
        g_atomic_int_dec_and_test(&cache->active_readers[result.value.location.zone]);
        return data;
    } else { // result.type == RESULT_COND

        // Repeatedly attempt to get an active zone. This function can fail when there all active
        // zones are writing, so put this into a while loop.
        struct zn_pair location;
        while (true) {

            enum zsm_get_active_zone_error ret = zsm_get_active_zone(&cache->zone_state, &location);

            if (ret == ZSM_GET_ACTIVE_ZONE_RETRY) {
                g_thread_yield();
            } else if (ret == ZSM_GET_ACTIVE_ZONE_ERROR) {
                goto UNDO_MAP;
            } else if (ret == ZSM_GET_ACTIVE_ZONE_EVICT) {
                fg_evict(cache);
            } else {
                break;
            }
        }

        // Emulates pulling in data from a remote source by filling in a cache entry with random
        // bytes
        data = ze_gen_write_buffer(cache, id);

        // Write buffer to disk, 4kb blocks at a time
        unsigned long long wp =
            CHUNK_POINTER(cache->zone_cap, cache->chunk_sz, location.chunk_offset, location.zone);
        if (ze_write_out(cache->fd, cache->chunk_sz, data, WRITE_GRANULARITY, wp) != 0) {
            dbg_printf("Couldn't write to fd at wp=%llu\n", wp);
            goto UNDO_ZONE_GET;
        }

        // Update metadata
        zn_cachemap_insert(&cache->cache_map, id, location);

        zsm_return_active_zone(&cache->zone_state, &location);

        cache->eviction_policy.update_policy(cache->eviction_policy.data, location, ZN_WRITE);

        return data;

    UNDO_ZONE_GET:
        zsm_failed_to_write(&cache->zone_state, location);
    UNDO_MAP:
        zn_cachemap_fail(&cache->cache_map, id);

        return NULL;
    }
}

/**
 * Validate contents of cache read
 *
 * @param cache Pointer to the `ze_cache` structure.
 * @param data Data to validate against RANDOM_DATA
 * @param id Identifier that should be in first 4 bytes
 * @return Non-zero on error
 */
static int
ze_validate_read(struct ze_cache *cache, unsigned char *data, uint32_t id) {
    uint32_t read_id;
    memcpy(&read_id, data, sizeof(uint32_t));
    if (read_id != id) {
        dbg_printf("Invalid read_id(%u)!=id(%u)\n", read_id, id);
        return -1;
    }
    // 4 bytes for int
    for (uint32_t i = sizeof(uint32_t); i < cache->chunk_sz; i++) {
        if (data[i] != RANDOM_DATA[i]) {
            dbg_printf("data[%d]!=RANDOM_DATA[%d]\n", read_id, id);
            return -1;
        }
    }
    return 0;
}

/**
 * Eviction thread
 *
 * @param user_data thread_data
 * @return
 */
gpointer
evict_task(gpointer user_data) {
    struct ze_thread_data *thread_data = user_data;
    struct ze_cache *cache = thread_data->cache;

    printf("Evict task started by thread %p\n", (void *) g_thread_self());

    while (true) {
        if (thread_data->done) {
            break;
        }

        uint32_t free_zones = zsm_get_num_free_zones(&cache->zone_state);
        if (free_zones > EVICT_HIGH_THRESH) {
            // Not at mark, wait
            // dbg_printf("EVICTION: Free zones=%u > %u, not evicting\n", free_zones,
            //            EVICT_HIGH_THRESH);
            g_usleep(EVICT_SLEEP_US);
            continue;
        }

        assert(EVICT_LOW_THRESH - free_zones > 0);

        fg_evict(cache);
    }

    printf("Evict task completed by thread %p\n", (void *) g_thread_self());

    return NULL;
}

// Task function. The function that each thread runs. This will simulate servicing cache requests.
// @param data
void
task_function(gpointer data, gpointer user_data) {
    (void) user_data;
    struct ze_thread_data *thread_data = data;

    printf("Task %d started by thread %p\n", thread_data->tid, (void *) g_thread_self());
    // ze_print_cache(thread_data->cache);

    // Handles any cache read requests
    while (true) {
        g_mutex_lock(&thread_data->cache->reader.lock);

        uint32_t data_id = 0;

		// When we exceed Query number, go next workload
		// The query that we're on

		// We finished reading all the workloads
		if (thread_data->cache->reader.workload_index >= thread_data->cache->reader.workload_max) {
			g_mutex_unlock(&thread_data->cache->reader.lock);
			break;
		}

		// Increment the query index
		uint32_t wi = thread_data->cache->reader.workload_index;
		g_mutex_unlock(&thread_data->cache->reader.lock);

        printf("[%d]: ze_cache_get(workload[%d]=%d)\n", thread_data->tid, wi,
               thread_data->cache->reader.workload_buffer[wi]);

		data_id = thread_data->cache->reader.workload_buffer[wi];

        // Find the data in the cache
        unsigned char *data = ze_cache_get(thread_data->cache, data_id);
        if (data == NULL) {
            dbg_printf("ERROR: Couldn't get data\n");
            return;
        }
#ifdef VERIFY
        assert(ze_validate_read(thread_data->cache, data, data_id) == 0);
#endif
        free(data);
    }
    printf("Task %d finished by thread %p\n", thread_data->tid, (void *) g_thread_self());
}

int
main(int argc, char **argv) {
    zbd_set_log_level(ZBD_LOG_ERROR);

    if (argc < 4 || argc > 5) {
        fprintf(stderr, "Usage: %s <DEVICE> <CHUNK_SZ> <THREADS> [workload] [iterations]\n", argv[0]);
        return -1;
    }

    if (geteuid() != 0) {
        fprintf(stderr, "Please run as root\n");
        return -1;
    }

    char *device = argv[1];
    enum ze_backend device_type = zbd_device_is_zoned(device) ? ZE_BACKEND_ZNS : ZE_BACKEND_BLOCK;
    size_t chunk_sz = strtoul(argv[2], NULL, 10);
    int32_t nr_threads = strtol(argv[3], NULL, 10);
    int32_t nr_eviction_threads = 1;

    uint32_t *workload_buffer;
    uint64_t workload_max;
    if (argc == 5) {

        printf("Attempting to read %s\n", argv[4]);
        int workload_fd = open(argv[4], O_RDONLY);
        if (workload_fd == -1) {
            printf("Couldn't read workload file\n");
            return 1;
        }

        workload_max = strtol(argv[5], NULL, 10);
        workload_buffer = malloc(workload_max * sizeof(uint32_t));

        assert(workload_max <= _POSIX_SSIZE_MAX && "Can't be greater than this number");
        if (read(workload_fd, workload_buffer, workload_max * sizeof(uint32_t)) != (ssize_t)workload_max) {
            printf("Couldn't read all of the workload file\n");
            return 1;
        }

    } else {
        workload_max = sizeof(simple_workload);
        workload_buffer = simple_workload;
    }

    printf("Running with configuration:\n"
           "\tDevice name: %s\n"
           "\tDevice type: %s\n"
           "\tChunk size: %lu\n"
           "\tBLOCK_ZONE_CAPACITY: %u\n"
           "\tWorker threads: %u\n"
<<<<<<< HEAD
           "\tEviction threads: %u\n",
           device, (device_type == ZE_BACKEND_ZNS) ? "ZNS" : "Block", chunk_sz, BLOCK_ZONE_CAPACITY, nr_threads,
           nr_eviction_threads);
=======
           "\tEviction threads: %u\n"
           "\tWorkload file: %s\n",           
           device, (device_type == ZE_BACKEND_ZNS) ? "ZNS" : "Block", chunk_sz, nr_threads, nr_eviction_threads, (argc == 5) ? argv[5] : "Simple generator");
>>>>>>> 70af6d11

#ifdef DEBUG
    printf("\tDEBUG=on\n");
#endif
#ifdef VERIFY
    printf("\tVERIFY=on\n");
#endif

    struct zbd_info info = {0};
    int fd;
    if (device_type == ZE_BACKEND_ZNS) {
        fd = zbd_open(device, O_RDWR, &info);
    } else {
        fd = open(device, O_RDWR);

        uint64_t size = 0;
        if (ioctl(fd, BLKGETSIZE64, &size) == -1) {
            fprintf(stderr, "Couldn't get block size: %s\n", device);
            return -1;
        }

        if (size < BLOCK_ZONE_CAPACITY) {
            assert(!"The size of the disk is smaller than a single zone!");
        }
        info.nr_zones = ((long) size / BLOCK_ZONE_CAPACITY);
        info.max_nr_active_zones = 0;
        
    }

    if (fd < 0) {
        fprintf(stderr, "Error opening device: %s\n", device);
        return fd;
    }

    uint64_t zone_capacity = 0;
    if (device_type == ZE_BACKEND_ZNS) {
        int ret = zbd_reset_zones(fd, 0, 0);
        if (ret != 0) {
            fprintf(stderr, "Couldn't reset zones\n");
            return -1;
        }

        ret = zone_cap(fd, &zone_capacity);
        if (ret != 0) {
            fprintf(stderr, "Couldn't report zone info\n");
            return ret;
        }
    } else {
        zone_capacity = BLOCK_ZONE_CAPACITY;
    }

    RANDOM_DATA = generate_random_buffer(chunk_sz);
    if (RANDOM_DATA == NULL) {
        nomem();
    }

    struct ze_cache cache = {0};
    ze_init_cache(&cache, &info, chunk_sz, zone_capacity, fd, EVICTION_POLICY, device_type, workload_buffer, workload_max);

    GError *error = NULL;
    // Create a thread pool with a maximum of nr_threads
    GThreadPool *pool = g_thread_pool_new(task_function, NULL, nr_threads, FALSE, &error);
    if (error) {
        fprintf(stderr, "Error creating thread pool: %s\n", error->message);
        return 1;
    }

    struct timespec start_time, end_time;
    TIME_NOW(&start_time);

    // Push tasks to the thread pool
    struct ze_thread_data *thread_data = g_new(struct ze_thread_data, nr_threads);
    for (int i = 0; i < nr_threads; i++) {
        thread_data[i].tid = i;
        thread_data[i].cache = &cache;
        g_thread_pool_push(pool, &thread_data[i], &error);
        if (error) {
            fprintf(stderr, "Error pushing task: %s\n", error->message);
            return 1;
        }
    }

    // Setup eviction thread
    struct ze_thread_data eviction_thread_data = {.tid = 0, .cache = &cache, .done = false};

    GThread *thread = g_thread_new("evict-thread", evict_task, &eviction_thread_data);

    // Wait for tasks to finish and free the thread pool
    g_thread_pool_free(pool, FALSE, TRUE);

    // Notify GC thread we are done
    eviction_thread_data.done = true;

    g_thread_join(thread);

    TIME_NOW(&end_time);

    dbg_printf("Total runtime: %0.2fs (%0.2fms)\n", TIME_DIFFERENCE_SEC(start_time, end_time),
               TIME_DIFFERENCE_MILLISEC(start_time, end_time));

    // Cleanup
    ze_destroy_cache(&cache);
    g_free(thread_data);
    free(RANDOM_DATA);
    return 0;
}<|MERGE_RESOLUTION|>--- conflicted
+++ resolved
@@ -520,6 +520,8 @@
         assert(ze_validate_read(thread_data->cache, data, data_id) == 0);
 #endif
         free(data);
+
+        thread_data->cache->reader.workload_index++;
     }
     printf("Task %d finished by thread %p\n", thread_data->tid, (void *) g_thread_self());
 }
@@ -575,15 +577,9 @@
            "\tChunk size: %lu\n"
            "\tBLOCK_ZONE_CAPACITY: %u\n"
            "\tWorker threads: %u\n"
-<<<<<<< HEAD
-           "\tEviction threads: %u\n",
-           device, (device_type == ZE_BACKEND_ZNS) ? "ZNS" : "Block", chunk_sz, BLOCK_ZONE_CAPACITY, nr_threads,
-           nr_eviction_threads);
-=======
            "\tEviction threads: %u\n"
            "\tWorkload file: %s\n",           
            device, (device_type == ZE_BACKEND_ZNS) ? "ZNS" : "Block", chunk_sz, nr_threads, nr_eviction_threads, (argc == 5) ? argv[5] : "Simple generator");
->>>>>>> 70af6d11
 
 #ifdef DEBUG
     printf("\tDEBUG=on\n");
