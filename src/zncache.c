--- conflicted
+++ resolved
@@ -325,17 +325,12 @@
            "\tBLOCK_ZONE_CAPACITY: %u\n"
            "\tWorker threads: %u\n"
            "\tEviction threads: %u\n"
-<<<<<<< HEAD
-           "\tWorkload file: %s\n",           
-           device, (device_type == ZE_BACKEND_ZNS) ? "ZNS" : "Block", chunk_sz, BLOCK_ZONE_CAPACITY, nr_threads, nr_eviction_threads, (argc == 5) ? argv[5] : "Simple generator");
-=======
            "\tWorkload file: %s\n"
            "\tMetrics file: %s\n",
            device, (device_type == ZE_BACKEND_ZNS) ? "ZNS" : "Block", chunk_sz,
            BLOCK_ZONE_CAPACITY, nr_threads, nr_eviction_threads,
            workload_file != NULL ? workload_file : "Simple generator",
            metrics_file != NULL ? metrics_file : "NO");
->>>>>>> cd4d13d2
 
 #ifdef DEBUG
     printf("\tDEBUG=on\n");
