// For pread
#include <bits/posix1_lim.h>
#define _XOPEN_SOURCE 500
#include <string.h>
#include "zncache.h"

#include "eviction_policy.h"
#include "libzbd/zbd.h"
#include "znutil.h"
#include "zone_state_manager.h"

#include <assert.h>
#include <fcntl.h>
#include <glib.h>
#include <inttypes.h>
#include <linux/fs.h>
#include <stdbool.h>
#include <stdint.h>
#include <stdio.h>
#include <stdlib.h>
#include <sys/ioctl.h>
#include <unistd.h>

#define EVICTION_POLICY ZN_EVICT_CHUNK

// BLOCK_ZONE_CAPACITY Defined at compile-time

// No evict

uint32_t simple_workload[] = {
    1, 2, 3, 4, 5, 6, 7, 8, 9, 10, 11, 12, 13, 14, 15, 16, 17, 18, 19, 20, 1, 2, 3, 4, 5, 6, 7, 8,
    9, 10, 11, 12, 13, 14, 15, 16, 17, 18, 19,
    20, 21, 22, 23, 24, 25, 26, 27, 28, 29, 30, 31, 32,
    33, 34, 35, 36, 37, 38, 39, 40,
	21, 22, 23, 24, 25, 26, 27, 28, 29, 30, 31, 32, 33, 34, 35, 36, 37, 38, 39, 40};

unsigned char *RANDOM_DATA = NULL;

/**
<<<<<<< HEAD
 * @struct zn_thread_data
=======
 * @struct ze_reader
 * @brief Manages concurrent read operations within the cache.
 *
 * The reader structure tracks query execution and workload distribution,
 * ensuring thread-safe access to cached data.
 */
struct ze_reader {
    GMutex lock;             /**< Mutex to synchronize access to the reader state. */
    uint64_t workload_index; /**< Index of the workload associated with the reader. */
	uint32_t* workload_buffer;
    uint64_t workload_max;
};

/**
 * @struct ze_cache
 * @brief Represents a cache system that manages data storage in predefined zones.
 *
 * This structure is responsible for managing zones, including tracking active,
 * free, and recently used zones. It supports parallel insertion, LRU eviction,
 * and mapping of data IDs to specific zones and offsets.
 */
struct ze_cache {
    enum ze_backend backend;      /**< SSD backend. */
    int fd;                       /**< File descriptor for associated disk. */
    uint32_t max_nr_active_zones; /**< Maximum number of zones that can be active at once. */
    uint32_t nr_zones;            /**< Total number of zones availible. */
    uint64_t max_zone_chunks;     /**< Maximum number of chunks a zone can hold. */
    size_t chunk_sz;              /**< Size of each chunk in bytes. */
    uint64_t zone_cap;            /**< Maximum storage capacity per zone in bytes. */

    struct zn_cachemap cache_map;
    struct zn_evict_policy eviction_policy;
    struct zone_state_manager zone_state;
    struct ze_reader reader; /**< Reader structure for tracking workload location. */
    gint *active_readers;    /**< Owning reference of the list of active readers per zone */
};

/**
 * @struct ze_thread_data
>>>>>>> a59db74b
 * @brief Holds thread-specific data for interacting with the cache.
 *
 * This structure associates a thread with a specific cache instance
 * and provides a unique thread identifier.
 */
struct zn_thread_data {
    struct zn_cache *cache; /**< Pointer to the cache instance associated with this thread. */
    uint32_t tid;           /**< Unique identifier for the thread. */
    bool done;              /**< Marks completed */
};

[[maybe_unused]] static void
zn_print_cache(struct zn_cache *cache) {
    (void) cache;
#ifdef DEBUG
    printf("\tchunk_sz=%lu\n", cache->chunk_sz);
    printf("\tnr_zones=%u\n", cache->nr_zones);
    printf("\tzone_cap=%" PRIu64 "\n", cache->zone_cap);
    printf("\tmax_zone_chunks=%" PRIu64 "\n", cache->max_zone_chunks);
#endif
}

/**
<<<<<<< HEAD
=======
 * @brief Initializes a `ze_cache` structure with the given parameters.
 *
 * This function sets up the cache by initializing its fields, creating the required
 * data structures (hash table, queues, state array), and setting up synchronization
 * mechanisms. It also verifies the integrity of the initialized cache.
 *
 * @param cache Pointer to the `ze_cache` structure to initialize.
 * @param info Pointer to `zbd_info` providing zone details.
 * @param chunk_sz The size of each chunk in bytes.
 * @param zone_cap The maximum capacity per zone in bytes.
 * @param fd File descriptor associated with the disk
 * @param eviction_policy Eviction policy used
 */
static void
ze_init_cache(struct ze_cache *cache, struct zbd_info *info, size_t chunk_sz, uint64_t zone_cap,
              int fd, enum zn_evict_policy_type policy, enum ze_backend backend, uint32_t* workload_buffer, uint64_t workload_max) {
    cache->fd = fd;
    cache->chunk_sz = chunk_sz;
    cache->nr_zones = info->nr_zones;
    cache->zone_cap = zone_cap;
    cache->max_nr_active_zones =
        info->max_nr_active_zones == 0 ? MAX_OPEN_ZONES : info->max_nr_active_zones;
    cache->zone_cap = zone_cap;
    cache->max_zone_chunks = zone_cap / chunk_sz;
    cache->backend = backend;
    cache->active_readers = malloc(sizeof(gint) * cache->nr_zones);
    cache->reader.workload_buffer = workload_buffer;
    cache->reader.workload_max = workload_max;


#ifdef DEBUG
    printf("Initialized cache:\n");
    printf("\tchunk_sz=%lu\n", cache->chunk_sz);
    printf("\tnr_zones=%u\n", cache->nr_zones);
    printf("\tzone_cap=%" PRIu64 "\n", cache->zone_cap);
    printf("\tmax_zone_chunks=%" PRIu64 "\n", cache->max_zone_chunks);
    printf("\tmax_nr_active_zones=%u\n", cache->max_nr_active_zones);
#endif

    // Set up the data structures
    zn_cachemap_init(&cache->cache_map, cache->nr_zones, cache->active_readers);
    zn_evict_policy_init(&cache->eviction_policy, policy, cache->max_zone_chunks);
    zsm_init(&cache->zone_state, cache->nr_zones, fd, zone_cap, chunk_sz,
             cache->max_nr_active_zones, cache->backend);

    g_mutex_init(&cache->reader.lock);
    cache->reader.workload_index = 0;

    /* VERIFY_ZE_CACHE(cache); */
}

/**
 * @brief Destroys and cleans up a `ze_cache` structure.
 *
 * This function frees all dynamically allocated resources associated with the cache,
 * including hash tables, queues, and state arrays. It also closes the file descriptor
 * and clears associated mutexes to ensure proper cleanup.
 *
 * @param cache Pointer to the `ze_cache` structure to be destroyed.
 *
 * @note After calling this function, the `ze_cache` structure should not be used
 *       unless it is reinitialized.
 * @note The function assumes that `zam` is properly initialized before being passed.
 */
static void
ze_destroy_cache(struct ze_cache *cache) {
    (void) cache;

    // TODO assert(!"Todo: clean up cache");

    /* g_hash_table_destroy(cache->zone_map); */
    /* g_free(cache->zone_state); */
    /* g_queue_free_full(cache->active_queue, g_free); */
    /* g_queue_free(cache->lru_queue); */

    /* // TODO: MISSING FREES */

    /* if(cache->backend == ZE_BACKEND_ZNS) { */
    /*     zbd_close(cache->fd); */
    /* } else { */
    /*     close(cache->fd); */
    /* } */

    /* g_mutex_clear(&cache->cache_lock); */
    /* g_mutex_clear(&cache->reader.lock); */
}

/**
 * @brief Read a chunk from disk
 *
 * @param cache Pointer to the `ze_cache` structure
 * @param zone_pair Chunk, zone pair
 * @return Buffer read from disk, to be freed by caller
 */
static unsigned char *
ze_read_from_disk(struct ze_cache *cache, struct zn_pair *zone_pair) {
    unsigned char *data = malloc(cache->chunk_sz);
    if (data == NULL) {
        nomem();
    }

    unsigned long long wp =
        CHUNK_POINTER(cache->zone_cap, cache->chunk_sz, zone_pair->chunk_offset, zone_pair->zone);

    dbg_printf("[%u,%u] read from write pointer: %llu\n", zone_pair->zone, zone_pair->chunk_offset,
               wp);

    size_t b = pread(cache->fd, data, cache->chunk_sz, wp);
    if (b != cache->chunk_sz) {
        fprintf(stderr, "Couldn't read from fd\n");
        free(data);
        return NULL;
    }

    return data;
}

/**
 * @brief Write buffer to disk
 *
 * @param to_write Total size of write
 * @param buffer   Buffer to write to disk
 * @param fd       Disk file descriptor
 * @param write_size Granularity for each write
 * @return int     Non-zero on error
 *
 * @note Be careful write size is not too large otherwise you can get errors
 */
static int
ze_write_out(int fd, size_t to_write, const unsigned char *buffer, ssize_t write_size,
             unsigned long long wp_start) {
    ssize_t bytes_written;
    size_t total_written = 0;

    errno = 0;
    while (total_written < to_write) {
        bytes_written = pwrite(fd, buffer + total_written, write_size, wp_start + total_written);
        fsync(fd);
        // dbg_printf("Wrote %ld bytes to fd at offset=%llu\n", bytes_written,
        // wp_start+total_written);
        if ((bytes_written == -1) || (errno != 0)) {
            dbg_printf("Error: %s\n", strerror(errno));
            dbg_printf("Couldn't write to fd\n");
            return -1;
        }
        total_written += bytes_written;
        // dbg_printf("total_written=%ld bytes of %zu\n", total_written, to_write);
    }
    return 0;
}

/**
 * Allocate a buffer prefixed by `zone_id`, with the rest being `RANDOM_DATA`
 * Simulates remote read with ZE_READ_SLEEP_US
 *
 * @param cache Pointer to the `ze_cache` structure.
 * @param zone_id ID to write to first 4 bytes
 * @return Allocated buffer or NULL, caller is responsible for free
 */
static unsigned char *
ze_gen_write_buffer(struct ze_cache *cache, uint32_t zone_id) {
    unsigned char *data = malloc(cache->chunk_sz);
    if (data == NULL) {
        nomem();
    }

    memcpy(data, RANDOM_DATA, cache->chunk_sz);
    // Metadata
    memcpy(data, &zone_id, sizeof(uint32_t));

    g_usleep(ZE_READ_SLEEP_US);

    return data;
}

static void
fg_evict(struct ze_cache *cache) {
    dbg_printf("EVICTING\n");
    uint32_t free_zones = zsm_get_num_free_zones(&cache->zone_state);
    for (uint32_t i = 0; i < EVICT_LOW_THRESH - free_zones; i++) {
        int zone =
            cache->eviction_policy.get_zone_to_evict(cache->eviction_policy.data);
        if (zone == -1) {
            dbg_printf("No zones to evict\n");
            break;
        }

        zn_cachemap_clear_zone(&cache->cache_map, zone);
        while (cache->active_readers[zone] > 0) {
            g_thread_yield();
        }

        // We can assume that no threads will create entries to the zone in the cache map,
        // because it is full.
        int ret = zsm_evict(&cache->zone_state, zone);
        if (ret != 0) {
            assert(!"Issue occurred with evicting zones\n");
        }
    }
}

/**
 * @brief Get data from cache
 *
 * Gets data from cache if present, otherwise pulls from emulated remote
 *
 * @param cache Pointer to the `ze_cache` structure.
 * @param id Cache item ID to get
 * @returns Buffer of data recieved or NULL on error (callee is responsible for freeing)
 */
static unsigned char *
ze_cache_get(struct ze_cache *cache, const uint32_t id) {
    unsigned char *data = NULL;

    struct zone_map_result result = zn_cachemap_find(&cache->cache_map, id);

    // Found the entry, read it from disk, update eviction, and decrement reader.
    if (result.type == RESULT_LOC) {
        unsigned char *data = ze_read_from_disk(cache, &result.value.location);
        cache->eviction_policy.update_policy(cache->eviction_policy.data, result.value.location,
                                             ZN_READ);

        // Sadly, we have to remember to decrement the reader count here
        g_atomic_int_dec_and_test(&cache->active_readers[result.value.location.zone]);
        return data;
    } else { // result.type == RESULT_COND

        // Repeatedly attempt to get an active zone. This function can fail when there all active
        // zones are writing, so put this into a while loop.
        struct zn_pair location;
        while (true) {

            enum zsm_get_active_zone_error ret = zsm_get_active_zone(&cache->zone_state, &location);

            if (ret == ZSM_GET_ACTIVE_ZONE_RETRY) {
                g_thread_yield();
            } else if (ret == ZSM_GET_ACTIVE_ZONE_ERROR) {
                goto UNDO_MAP;
            } else if (ret == ZSM_GET_ACTIVE_ZONE_EVICT) {
                fg_evict(cache);
            } else {
                break;
            }
        }

        // Emulates pulling in data from a remote source by filling in a cache entry with random
        // bytes
        data = ze_gen_write_buffer(cache, id);

        // Write buffer to disk, 4kb blocks at a time
        unsigned long long wp =
            CHUNK_POINTER(cache->zone_cap, cache->chunk_sz, location.chunk_offset, location.zone);
        if (ze_write_out(cache->fd, cache->chunk_sz, data, WRITE_GRANULARITY, wp) != 0) {
            dbg_printf("Couldn't write to fd at wp=%llu\n", wp);
            goto UNDO_ZONE_GET;
        }

        // Update metadata
        zn_cachemap_insert(&cache->cache_map, id, location);

        zsm_return_active_zone(&cache->zone_state, &location);

        cache->eviction_policy.update_policy(cache->eviction_policy.data, location, ZN_WRITE);

        return data;

    UNDO_ZONE_GET:
        zsm_failed_to_write(&cache->zone_state, location);
    UNDO_MAP:
        zn_cachemap_fail(&cache->cache_map, id);

        return NULL;
    }
}

/**
>>>>>>> a59db74b
 * Validate contents of cache read
 *
 * @param cache Pointer to the `zn_cache` structure.
 * @param data Data to validate against RANDOM_DATA
 * @param id Identifier that should be in first 4 bytes
 * @return Non-zero on error
 */
static int
validate_read(struct zn_cache *cache, unsigned char *data, uint32_t id) {
    uint32_t read_id;
    memcpy(&read_id, data, sizeof(uint32_t));
    if (read_id != id) {
        dbg_printf("Invalid read_id(%u)!=id(%u)\n", read_id, id);
        return -1;
    }
    // 4 bytes for int
    for (uint32_t i = sizeof(uint32_t); i < cache->chunk_sz; i++) {
        if (data[i] != RANDOM_DATA[i]) {
            dbg_printf("data[%d]!=RANDOM_DATA[%d]\n", read_id, id);
            return -1;
        }
    }
    return 0;
}

/**
 * Eviction thread
 *
 * @param user_data thread_data
 * @return
 */
gpointer
evict_task(gpointer user_data) {
    struct zn_thread_data *thread_data = user_data;
    struct zn_cache *cache = thread_data->cache;

    printf("Evict task started by thread %p\n", (void *) g_thread_self());

    while (true) {
        if (thread_data->done) {
            break;
        }

        uint32_t free_zones = zsm_get_num_free_zones(&cache->zone_state);
        if (free_zones > EVICT_HIGH_THRESH_ZONES) {
            g_usleep(EVICT_SLEEP_US);
            continue;
        }

        assert(EVICT_LOW_THRESH_ZONES - free_zones > 0);

        zn_fg_evict(cache);
    }

    printf("Evict task completed by thread %p\n", (void *) g_thread_self());

    return NULL;
}

// Task function. The function that each thread runs. This will simulate servicing cache requests.
// @param data
void
task_function(gpointer data, gpointer user_data) {
    (void) user_data;
    struct zn_thread_data *thread_data = data;

    printf("Task %d started by thread %p\n", thread_data->tid, (void *) g_thread_self());
    // zn_print_cache(thread_data->cache);

    // Handles any cache read requests
    while (true) {
        g_mutex_lock(&thread_data->cache->reader.lock);

        uint32_t data_id = 0;

		// When we exceed Query number, go next workload
		// The query that we're on

		// We finished reading all the workloads
		if (thread_data->cache->reader.workload_index >= thread_data->cache->reader.workload_max) {
			g_mutex_unlock(&thread_data->cache->reader.lock);
			break;
		}

		// Increment the query index
		uint32_t wi = thread_data->cache->reader.workload_index;
		g_mutex_unlock(&thread_data->cache->reader.lock);

        printf("[%d]: ze_cache_get(workload[%d]=%d)\n", thread_data->tid, wi,
               thread_data->cache->reader.workload_buffer[wi]);

		data_id = thread_data->cache->reader.workload_buffer[wi];

        // Find the data in the cache
<<<<<<< HEAD
        unsigned char *data = zn_cache_get(thread_data->cache, simple_workload[wi][qi], RANDOM_DATA);
=======
        unsigned char *data = ze_cache_get(thread_data->cache, data_id);
>>>>>>> a59db74b
        if (data == NULL) {
            dbg_printf("ERROR: Couldn't get data\n");
            return;
        }
#ifdef VERIFY
<<<<<<< HEAD
        assert(validate_read(thread_data->cache, data, simple_workload[wi][qi]) == 0);
#endif
        free(data);
        printf("[%d]: zn_cache_get(simple_workload[%d][%d]=%d)\n", thread_data->tid, wi, qi,
               simple_workload[wi][qi]);
=======
        assert(ze_validate_read(thread_data->cache, data, data_id) == 0);
#endif
        free(data);

        thread_data->cache->reader.workload_index++;
>>>>>>> a59db74b
    }
    printf("Task %d finished by thread %p\n", thread_data->tid, (void *) g_thread_self());
}

int
main(int argc, char **argv) {
    zbd_set_log_level(ZBD_LOG_ERROR);

    if (argc < 4 || argc > 5) {
        fprintf(stderr, "Usage: %s <DEVICE> <CHUNK_SZ> <THREADS> [workload] [iterations]\n", argv[0]);
        return -1;
    }

    if (geteuid() != 0) {
        fprintf(stderr, "Please run as root\n");
        return -1;
    }

    char *device = argv[1];
    enum zn_backend device_type = zbd_device_is_zoned(device) ? ZE_BACKEND_ZNS : ZE_BACKEND_BLOCK;
    size_t chunk_sz = strtoul(argv[2], NULL, 10);
    int32_t nr_threads = strtol(argv[3], NULL, 10);
    int32_t nr_eviction_threads = 1;

    uint32_t *workload_buffer;
    uint64_t workload_max;
    if (argc == 5) {

        printf("Attempting to read %s\n", argv[4]);
        int workload_fd = open(argv[4], O_RDONLY);
        if (workload_fd == -1) {
            printf("Couldn't read workload file\n");
            return 1;
        }

        workload_max = strtol(argv[5], NULL, 10);
        workload_buffer = malloc(workload_max * sizeof(uint32_t));

        assert(workload_max <= _POSIX_SSIZE_MAX && "Can't be greater than this number");
        if (read(workload_fd, workload_buffer, workload_max * sizeof(uint32_t)) != (ssize_t)workload_max) {
            printf("Couldn't read all of the workload file\n");
            return 1;
        }

    } else {
        workload_max = sizeof(simple_workload);
        workload_buffer = simple_workload;
    }

    printf("Running with configuration:\n"
           "\tDevice name: %s\n"
           "\tDevice type: %s\n"
           "\tChunk size: %lu\n"
           "\tBLOCK_ZONE_CAPACITY: %u\n"
           "\tWorker threads: %u\n"
           "\tEviction threads: %u\n"
           "\tWorkload file: %s\n",           
           device, (device_type == ZE_BACKEND_ZNS) ? "ZNS" : "Block", chunk_sz, nr_threads, nr_eviction_threads, (argc == 5) ? argv[5] : "Simple generator");

#ifdef DEBUG
    printf("\tDEBUG=on\n");
#endif
#ifdef VERIFY
    printf("\tVERIFY=on\n");
#endif

    struct zbd_info info = {0};
    int fd;
    if (device_type == ZE_BACKEND_ZNS) {
        fd = zbd_open(device, O_RDWR, &info);
    } else {
        fd = open(device, O_RDWR);

        uint64_t size = 0;
        if (ioctl(fd, BLKGETSIZE64, &size) == -1) {
            fprintf(stderr, "Couldn't get block size: %s\n", device);
            return -1;
        }

        if (size < BLOCK_ZONE_CAPACITY) {
            assert(!"The size of the disk is smaller than a single zone!");
        }
        info.nr_zones = ((long) size / BLOCK_ZONE_CAPACITY);
        info.max_nr_active_zones = 0;
    }

    if (fd < 0) {
        fprintf(stderr, "Error opening device: %s\n", device);
        return fd;
    }

    uint64_t zone_capacity = 0;
    if (device_type == ZE_BACKEND_ZNS) {
        int ret = zbd_reset_zones(fd, 0, 0);
        if (ret != 0) {
            fprintf(stderr, "Couldn't reset zones\n");
            return -1;
        }

        ret = zone_cap(fd, &zone_capacity);
        if (ret != 0) {
            fprintf(stderr, "Couldn't report zone info\n");
            return ret;
        }
    } else {
        zone_capacity = BLOCK_ZONE_CAPACITY;
    }

    RANDOM_DATA = generate_random_buffer(chunk_sz);
    if (RANDOM_DATA == NULL) {
        nomem();
    }

<<<<<<< HEAD
    struct zn_cache cache = {0};
    zn_init_cache(&cache, &info, chunk_sz, zone_capacity, fd, EVICTION_POLICY, device_type);
=======
    struct ze_cache cache = {0};
    ze_init_cache(&cache, &info, chunk_sz, zone_capacity, fd, EVICTION_POLICY, device_type, workload_buffer, workload_max);
>>>>>>> a59db74b

    GError *error = NULL;
    // Create a thread pool with a maximum of nr_threads
    GThreadPool *pool = g_thread_pool_new(task_function, NULL, nr_threads, FALSE, &error);
    if (error) {
        fprintf(stderr, "Error creating thread pool: %s\n", error->message);
        return 1;
    }

    struct timespec start_time, end_time;
    TIME_NOW(&start_time);

    // Push tasks to the thread pool
    struct zn_thread_data *thread_data = g_new(struct zn_thread_data, nr_threads);
    for (int i = 0; i < nr_threads; i++) {
        thread_data[i].tid = i;
        thread_data[i].cache = &cache;
        g_thread_pool_push(pool, &thread_data[i], &error);
        if (error) {
            fprintf(stderr, "Error pushing task: %s\n", error->message);
            return 1;
        }
    }

    // Setup eviction thread
    struct zn_thread_data eviction_thread_data = {.tid = 0, .cache = &cache, .done = false};

    GThread *thread = g_thread_new("evict-thread", evict_task, &eviction_thread_data);

    // Wait for tasks to finish and free the thread pool
    g_thread_pool_free(pool, FALSE, TRUE);

    // Notify GC thread we are done
    eviction_thread_data.done = true;

    g_thread_join(thread);

    TIME_NOW(&end_time);

    dbg_printf("Total runtime: %0.2fs (%0.2fms)\n", TIME_DIFFERENCE_SEC(start_time, end_time),
               TIME_DIFFERENCE_MILLISEC(start_time, end_time));

    // Cleanup
    zn_destroy_cache(&cache);
    g_free(thread_data);
    free(RANDOM_DATA);
    return 0;
}<|MERGE_RESOLUTION|>--- conflicted
+++ resolved
@@ -37,49 +37,7 @@
 unsigned char *RANDOM_DATA = NULL;
 
 /**
-<<<<<<< HEAD
  * @struct zn_thread_data
-=======
- * @struct ze_reader
- * @brief Manages concurrent read operations within the cache.
- *
- * The reader structure tracks query execution and workload distribution,
- * ensuring thread-safe access to cached data.
- */
-struct ze_reader {
-    GMutex lock;             /**< Mutex to synchronize access to the reader state. */
-    uint64_t workload_index; /**< Index of the workload associated with the reader. */
-	uint32_t* workload_buffer;
-    uint64_t workload_max;
-};
-
-/**
- * @struct ze_cache
- * @brief Represents a cache system that manages data storage in predefined zones.
- *
- * This structure is responsible for managing zones, including tracking active,
- * free, and recently used zones. It supports parallel insertion, LRU eviction,
- * and mapping of data IDs to specific zones and offsets.
- */
-struct ze_cache {
-    enum ze_backend backend;      /**< SSD backend. */
-    int fd;                       /**< File descriptor for associated disk. */
-    uint32_t max_nr_active_zones; /**< Maximum number of zones that can be active at once. */
-    uint32_t nr_zones;            /**< Total number of zones availible. */
-    uint64_t max_zone_chunks;     /**< Maximum number of chunks a zone can hold. */
-    size_t chunk_sz;              /**< Size of each chunk in bytes. */
-    uint64_t zone_cap;            /**< Maximum storage capacity per zone in bytes. */
-
-    struct zn_cachemap cache_map;
-    struct zn_evict_policy eviction_policy;
-    struct zone_state_manager zone_state;
-    struct ze_reader reader; /**< Reader structure for tracking workload location. */
-    gint *active_readers;    /**< Owning reference of the list of active readers per zone */
-};
-
-/**
- * @struct ze_thread_data
->>>>>>> a59db74b
  * @brief Holds thread-specific data for interacting with the cache.
  *
  * This structure associates a thread with a specific cache instance
@@ -103,285 +61,6 @@
 }
 
 /**
-<<<<<<< HEAD
-=======
- * @brief Initializes a `ze_cache` structure with the given parameters.
- *
- * This function sets up the cache by initializing its fields, creating the required
- * data structures (hash table, queues, state array), and setting up synchronization
- * mechanisms. It also verifies the integrity of the initialized cache.
- *
- * @param cache Pointer to the `ze_cache` structure to initialize.
- * @param info Pointer to `zbd_info` providing zone details.
- * @param chunk_sz The size of each chunk in bytes.
- * @param zone_cap The maximum capacity per zone in bytes.
- * @param fd File descriptor associated with the disk
- * @param eviction_policy Eviction policy used
- */
-static void
-ze_init_cache(struct ze_cache *cache, struct zbd_info *info, size_t chunk_sz, uint64_t zone_cap,
-              int fd, enum zn_evict_policy_type policy, enum ze_backend backend, uint32_t* workload_buffer, uint64_t workload_max) {
-    cache->fd = fd;
-    cache->chunk_sz = chunk_sz;
-    cache->nr_zones = info->nr_zones;
-    cache->zone_cap = zone_cap;
-    cache->max_nr_active_zones =
-        info->max_nr_active_zones == 0 ? MAX_OPEN_ZONES : info->max_nr_active_zones;
-    cache->zone_cap = zone_cap;
-    cache->max_zone_chunks = zone_cap / chunk_sz;
-    cache->backend = backend;
-    cache->active_readers = malloc(sizeof(gint) * cache->nr_zones);
-    cache->reader.workload_buffer = workload_buffer;
-    cache->reader.workload_max = workload_max;
-
-
-#ifdef DEBUG
-    printf("Initialized cache:\n");
-    printf("\tchunk_sz=%lu\n", cache->chunk_sz);
-    printf("\tnr_zones=%u\n", cache->nr_zones);
-    printf("\tzone_cap=%" PRIu64 "\n", cache->zone_cap);
-    printf("\tmax_zone_chunks=%" PRIu64 "\n", cache->max_zone_chunks);
-    printf("\tmax_nr_active_zones=%u\n", cache->max_nr_active_zones);
-#endif
-
-    // Set up the data structures
-    zn_cachemap_init(&cache->cache_map, cache->nr_zones, cache->active_readers);
-    zn_evict_policy_init(&cache->eviction_policy, policy, cache->max_zone_chunks);
-    zsm_init(&cache->zone_state, cache->nr_zones, fd, zone_cap, chunk_sz,
-             cache->max_nr_active_zones, cache->backend);
-
-    g_mutex_init(&cache->reader.lock);
-    cache->reader.workload_index = 0;
-
-    /* VERIFY_ZE_CACHE(cache); */
-}
-
-/**
- * @brief Destroys and cleans up a `ze_cache` structure.
- *
- * This function frees all dynamically allocated resources associated with the cache,
- * including hash tables, queues, and state arrays. It also closes the file descriptor
- * and clears associated mutexes to ensure proper cleanup.
- *
- * @param cache Pointer to the `ze_cache` structure to be destroyed.
- *
- * @note After calling this function, the `ze_cache` structure should not be used
- *       unless it is reinitialized.
- * @note The function assumes that `zam` is properly initialized before being passed.
- */
-static void
-ze_destroy_cache(struct ze_cache *cache) {
-    (void) cache;
-
-    // TODO assert(!"Todo: clean up cache");
-
-    /* g_hash_table_destroy(cache->zone_map); */
-    /* g_free(cache->zone_state); */
-    /* g_queue_free_full(cache->active_queue, g_free); */
-    /* g_queue_free(cache->lru_queue); */
-
-    /* // TODO: MISSING FREES */
-
-    /* if(cache->backend == ZE_BACKEND_ZNS) { */
-    /*     zbd_close(cache->fd); */
-    /* } else { */
-    /*     close(cache->fd); */
-    /* } */
-
-    /* g_mutex_clear(&cache->cache_lock); */
-    /* g_mutex_clear(&cache->reader.lock); */
-}
-
-/**
- * @brief Read a chunk from disk
- *
- * @param cache Pointer to the `ze_cache` structure
- * @param zone_pair Chunk, zone pair
- * @return Buffer read from disk, to be freed by caller
- */
-static unsigned char *
-ze_read_from_disk(struct ze_cache *cache, struct zn_pair *zone_pair) {
-    unsigned char *data = malloc(cache->chunk_sz);
-    if (data == NULL) {
-        nomem();
-    }
-
-    unsigned long long wp =
-        CHUNK_POINTER(cache->zone_cap, cache->chunk_sz, zone_pair->chunk_offset, zone_pair->zone);
-
-    dbg_printf("[%u,%u] read from write pointer: %llu\n", zone_pair->zone, zone_pair->chunk_offset,
-               wp);
-
-    size_t b = pread(cache->fd, data, cache->chunk_sz, wp);
-    if (b != cache->chunk_sz) {
-        fprintf(stderr, "Couldn't read from fd\n");
-        free(data);
-        return NULL;
-    }
-
-    return data;
-}
-
-/**
- * @brief Write buffer to disk
- *
- * @param to_write Total size of write
- * @param buffer   Buffer to write to disk
- * @param fd       Disk file descriptor
- * @param write_size Granularity for each write
- * @return int     Non-zero on error
- *
- * @note Be careful write size is not too large otherwise you can get errors
- */
-static int
-ze_write_out(int fd, size_t to_write, const unsigned char *buffer, ssize_t write_size,
-             unsigned long long wp_start) {
-    ssize_t bytes_written;
-    size_t total_written = 0;
-
-    errno = 0;
-    while (total_written < to_write) {
-        bytes_written = pwrite(fd, buffer + total_written, write_size, wp_start + total_written);
-        fsync(fd);
-        // dbg_printf("Wrote %ld bytes to fd at offset=%llu\n", bytes_written,
-        // wp_start+total_written);
-        if ((bytes_written == -1) || (errno != 0)) {
-            dbg_printf("Error: %s\n", strerror(errno));
-            dbg_printf("Couldn't write to fd\n");
-            return -1;
-        }
-        total_written += bytes_written;
-        // dbg_printf("total_written=%ld bytes of %zu\n", total_written, to_write);
-    }
-    return 0;
-}
-
-/**
- * Allocate a buffer prefixed by `zone_id`, with the rest being `RANDOM_DATA`
- * Simulates remote read with ZE_READ_SLEEP_US
- *
- * @param cache Pointer to the `ze_cache` structure.
- * @param zone_id ID to write to first 4 bytes
- * @return Allocated buffer or NULL, caller is responsible for free
- */
-static unsigned char *
-ze_gen_write_buffer(struct ze_cache *cache, uint32_t zone_id) {
-    unsigned char *data = malloc(cache->chunk_sz);
-    if (data == NULL) {
-        nomem();
-    }
-
-    memcpy(data, RANDOM_DATA, cache->chunk_sz);
-    // Metadata
-    memcpy(data, &zone_id, sizeof(uint32_t));
-
-    g_usleep(ZE_READ_SLEEP_US);
-
-    return data;
-}
-
-static void
-fg_evict(struct ze_cache *cache) {
-    dbg_printf("EVICTING\n");
-    uint32_t free_zones = zsm_get_num_free_zones(&cache->zone_state);
-    for (uint32_t i = 0; i < EVICT_LOW_THRESH - free_zones; i++) {
-        int zone =
-            cache->eviction_policy.get_zone_to_evict(cache->eviction_policy.data);
-        if (zone == -1) {
-            dbg_printf("No zones to evict\n");
-            break;
-        }
-
-        zn_cachemap_clear_zone(&cache->cache_map, zone);
-        while (cache->active_readers[zone] > 0) {
-            g_thread_yield();
-        }
-
-        // We can assume that no threads will create entries to the zone in the cache map,
-        // because it is full.
-        int ret = zsm_evict(&cache->zone_state, zone);
-        if (ret != 0) {
-            assert(!"Issue occurred with evicting zones\n");
-        }
-    }
-}
-
-/**
- * @brief Get data from cache
- *
- * Gets data from cache if present, otherwise pulls from emulated remote
- *
- * @param cache Pointer to the `ze_cache` structure.
- * @param id Cache item ID to get
- * @returns Buffer of data recieved or NULL on error (callee is responsible for freeing)
- */
-static unsigned char *
-ze_cache_get(struct ze_cache *cache, const uint32_t id) {
-    unsigned char *data = NULL;
-
-    struct zone_map_result result = zn_cachemap_find(&cache->cache_map, id);
-
-    // Found the entry, read it from disk, update eviction, and decrement reader.
-    if (result.type == RESULT_LOC) {
-        unsigned char *data = ze_read_from_disk(cache, &result.value.location);
-        cache->eviction_policy.update_policy(cache->eviction_policy.data, result.value.location,
-                                             ZN_READ);
-
-        // Sadly, we have to remember to decrement the reader count here
-        g_atomic_int_dec_and_test(&cache->active_readers[result.value.location.zone]);
-        return data;
-    } else { // result.type == RESULT_COND
-
-        // Repeatedly attempt to get an active zone. This function can fail when there all active
-        // zones are writing, so put this into a while loop.
-        struct zn_pair location;
-        while (true) {
-
-            enum zsm_get_active_zone_error ret = zsm_get_active_zone(&cache->zone_state, &location);
-
-            if (ret == ZSM_GET_ACTIVE_ZONE_RETRY) {
-                g_thread_yield();
-            } else if (ret == ZSM_GET_ACTIVE_ZONE_ERROR) {
-                goto UNDO_MAP;
-            } else if (ret == ZSM_GET_ACTIVE_ZONE_EVICT) {
-                fg_evict(cache);
-            } else {
-                break;
-            }
-        }
-
-        // Emulates pulling in data from a remote source by filling in a cache entry with random
-        // bytes
-        data = ze_gen_write_buffer(cache, id);
-
-        // Write buffer to disk, 4kb blocks at a time
-        unsigned long long wp =
-            CHUNK_POINTER(cache->zone_cap, cache->chunk_sz, location.chunk_offset, location.zone);
-        if (ze_write_out(cache->fd, cache->chunk_sz, data, WRITE_GRANULARITY, wp) != 0) {
-            dbg_printf("Couldn't write to fd at wp=%llu\n", wp);
-            goto UNDO_ZONE_GET;
-        }
-
-        // Update metadata
-        zn_cachemap_insert(&cache->cache_map, id, location);
-
-        zsm_return_active_zone(&cache->zone_state, &location);
-
-        cache->eviction_policy.update_policy(cache->eviction_policy.data, location, ZN_WRITE);
-
-        return data;
-
-    UNDO_ZONE_GET:
-        zsm_failed_to_write(&cache->zone_state, location);
-    UNDO_MAP:
-        zn_cachemap_fail(&cache->cache_map, id);
-
-        return NULL;
-    }
-}
-
-/**
->>>>>>> a59db74b
  * Validate contents of cache read
  *
  * @param cache Pointer to the `zn_cache` structure.
@@ -476,29 +155,17 @@
 		data_id = thread_data->cache->reader.workload_buffer[wi];
 
         // Find the data in the cache
-<<<<<<< HEAD
-        unsigned char *data = zn_cache_get(thread_data->cache, simple_workload[wi][qi], RANDOM_DATA);
-=======
-        unsigned char *data = ze_cache_get(thread_data->cache, data_id);
->>>>>>> a59db74b
+        unsigned char *data = zn_cache_get(thread_data->cache, data_id, RANDOM_DATA);
         if (data == NULL) {
             dbg_printf("ERROR: Couldn't get data\n");
             return;
         }
 #ifdef VERIFY
-<<<<<<< HEAD
-        assert(validate_read(thread_data->cache, data, simple_workload[wi][qi]) == 0);
+        assert(validate_read(thread_data->cache, data, data_id) == 0);
 #endif
         free(data);
-        printf("[%d]: zn_cache_get(simple_workload[%d][%d]=%d)\n", thread_data->tid, wi, qi,
-               simple_workload[wi][qi]);
-=======
-        assert(ze_validate_read(thread_data->cache, data, data_id) == 0);
-#endif
-        free(data);
 
         thread_data->cache->reader.workload_index++;
->>>>>>> a59db74b
     }
     printf("Task %d finished by thread %p\n", thread_data->tid, (void *) g_thread_self());
 }
@@ -612,13 +279,8 @@
         nomem();
     }
 
-<<<<<<< HEAD
     struct zn_cache cache = {0};
-    zn_init_cache(&cache, &info, chunk_sz, zone_capacity, fd, EVICTION_POLICY, device_type);
-=======
-    struct ze_cache cache = {0};
-    ze_init_cache(&cache, &info, chunk_sz, zone_capacity, fd, EVICTION_POLICY, device_type, workload_buffer, workload_max);
->>>>>>> a59db74b
+    zn_init_cache(&cache, &info, chunk_sz, zone_capacity, fd, EVICTION_POLICY, device_type, workload_buffer, workload_max);
 
     GError *error = NULL;
     // Create a thread pool with a maximum of nr_threads
