#pragma once

#include "znbackend.h"
#include "glib.h"
<<<<<<< HEAD
=======
#include "zncache.h"
>>>>>>> a59db74b
#include <stdint.h>

/**
 * @struct zn_cachemap
 *
 * @brief A map for finding where data is stored on the disk based on the data ID.
 * Keeps track of two things:
 *  1. Data ID → (Zone ID, chunk pointer)
 *  2. Zone ID → Data ID
 */
struct zn_cachemap {
    GMutex cache_map_mutex;
    GHashTable *zone_map;
    GHashTable **data_map;  /**< Zone ID → GHashTable (chunk -> Data ID) */
    gint *active_readers;   /**< Non-owning reference to the number of currently active readers per zone. */
};

void
zn_cachemap_init(struct zn_cachemap *map, const int num_zones, gint *active_readers_arr);

/**
 * @struct zone_map_result
 * @brief The returned result from a search of the data ID in the cache map
 * This is a type with two possible values:
 * 1. It contains a zn_pair, which represents the location on disk
     where the data can be found
 * 2. It contains a condition variable, which new threads will wait on
        as this thread is tasked with writing the data to disk. The
        thread should signal once it is finished.
 */
struct zone_map_result {
    union {
        struct zn_pair location;
        GCond *write_finished;
    } value;

    enum { RESULT_LOC = 0, RESULT_COND = 1 } type;
};

/** @brief Finds the data in the zone if it exists, otherwise returns additional information for
    writing to a zone
 *  @param data_id the element to find
 *  @return result indicating where to find the data
 *  If there doesn't exist the data id on disk, the cache will instead return:
 *  - A condition variable with a message indicating that the thread
 *       needs to write and then signal this later
 *	- When a reader requests to read, we need to increment the active
 *       reader count on behalf of them
 *
 * This function should sleep on a condition variable when it finds it
 *      in the cache (indicating that a thread is currently writing the
 *      data to disk). When it is woken up, it should try again to see
 *      if the data exists in the cache map.
 */
struct zone_map_result
zn_cachemap_find(struct zn_cachemap *map, const uint32_t data_id);

/** @brief Inserts a new mapping into the data structure. Called by
 * the thread when it's finished writing to the zone.
 *
 * @param data_id id of the data to be inserted
 * @param location the location on disk where the data lives
 * @return void
 *
 * Implementation notes:
 * - Additionally inserts the mapping into the Zone ID → Data ID map
 * - We could abstract away the cond variable logic from the thread
 *     here by signalling when the thread calls this function.
 */
void
zn_cachemap_insert(struct zn_cachemap *map, const uint32_t data_id, struct zn_pair location);

/** @brief Clears all entries of a zone in the mapping. Called by eviction threads.
 * @param zone the zone
   to clear
 * @return void
 * Implementation notes:
 *   - Additionally clears the Zone ID → Data ID map
 */
void
zn_cachemap_clear_chunk(struct zn_cachemap *map, struct zn_pair *location);

/** @brief Clears all entries of a zone in the mapping. Called by eviction threads.
 * @param zone the zone
   to clear
 * @return void
 * Implementation notes:
 *   - Additionally clears the Zone ID → Data ID map
 */
void
zn_cachemap_clear_zone(struct zn_cachemap *map, uint32_t zone);

void
zn_cachemap_fail(struct zn_cachemap *map, const uint32_t id);<|MERGE_RESOLUTION|>--- conflicted
+++ resolved
@@ -2,10 +2,6 @@
 
 #include "znbackend.h"
 #include "glib.h"
-<<<<<<< HEAD
-=======
-#include "zncache.h"
->>>>>>> a59db74b
 #include <stdint.h>
 
 /**
